<?php

namespace Drupal\search_api_location_geocoder\Plugin\search_api_location\location_input;

use Drupal\Core\Config\ConfigFactoryInterface;
use Drupal\Core\Entity\EntityTypeManager;
use Drupal\Core\Entity\EntityTypeManagerInterface;
use Drupal\Core\Form\FormStateInterface;
use Drupal\Core\Plugin\ContainerFactoryPluginInterface;
use Drupal\geocoder\Entity\GeocoderProvider;
use Drupal\geocoder\Geocoder;
use Drupal\search_api_location\LocationInput\LocationInputPluginBase;
use Drupal\Component\Utility\SortArray;
use Symfony\Component\DependencyInjection\ContainerInterface;

/**
 * Represents the Raw Location Input.
 *
 * @LocationInput(
 *   id = "geocode",
 *   label = @Translation("Geocoded input"),
 *   description = @Translation("Let user enter an address that will be geocoded."),
 * )
 */
class Geocode extends LocationInputPluginBase implements ContainerFactoryPluginInterface {

  /**
   * The geocoder service.
   *
   * @var \Drupal\geocoder\Geocoder
   */
  protected $geocoder;

  /**
   * The geocoder config.
   *
   * @var \Drupal\Core\Config\ImmutableConfig
   */
  protected $geocoderConfig;

  /**
   * Entity Type Manager
   *
   * @var EntityTypeManagerInterface
   */
  protected $entityTypeManager;

  /**
   * Constructs a Geocode Location input Plugin.
   *
   * @param array $configuration
   *   A configuration array containing information about the plugin instance.
   * @param string $plugin_id
   *   The plugin_id for the plugin instance.
   * @param mixed $plugin_definition
   *   The plugin implementation definition.
   * @param \Drupal\geocoder\Geocoder $geocoder
   *   The geocoder service.
   * @param \Drupal\Core\Config\ConfigFactoryInterface $config_factory
   *   A config factory for retrieving required config objects.
   * @param \Drupal\Core\Entity\EntityTypeManagerInterface $entity_type_manager
   *   The Entity Type Manager for loading the providers.
   */
  public function __construct(array $configuration, $plugin_id, $plugin_definition, Geocoder $geocoder, ConfigFactoryInterface $config_factory, EntityTypeManagerInterface $entity_type_manager) {
    parent::__construct($configuration, $plugin_id, $plugin_definition);
    $this->geocoder = $geocoder;
    $this->geocoderConfig = $config_factory->get('geocoder.settings');
    $this->entityTypeManager = $entity_type_manager;
  }

  /**
   * {@inheritdoc}
   */
  public static function create(ContainerInterface $container, array $configuration, $plugin_id, $plugin_definition) {
    return new static(
      $configuration,
      $plugin_id,
      $plugin_definition,
      $container->get('geocoder'),
      $container->get('config.factory'),
      $container->get('entity_type.manager')
    );
  }

  /**
   * {@inheritdoc}
   */
  public function getParsedInput(array $input) {
    if (!empty($input['value'])) {
      $providers = $this->getEnabledProviders();

      $geocoded_addresses = $this->geocoder->geocode($input['value'], $providers);
      if ($geocoded_addresses) {
<<<<<<< HEAD
        $coordinates = $geocoded_addresses->first()->getCoordinates();
        return $coordinates->getLatitude() . ',' . $coordinates->getLongitude();
      }
      else {
        throw new \InvalidArgumentException('Input doesn\'t contain a location value.');
=======
        return $geocoded_addresses->first()->getCoordinates()
          ->getLatitude() . ',' . $geocoded_addresses->first()->getCoordinates()
          ->getLongitude();
>>>>>>> e4b2b742
      }
    }
    return NULL;
  }

  /**
   * Gets the active geocoder plugins.
   */
  protected function getEnabledProviders() {
    // Get the current selected providers
    $selected_providers = $this->configuration['plugins'];

    // Load all the providers
    $geocoderProviders = $this->entityTypeManager->getStorage('geocoder_provider')->loadMultiple();

    // Filter out all providers that are disabled.
    $providers = array_filter($geocoderProviders, function (GeocoderProvider $provider) use ($selected_providers): bool {
      return !empty($selected_providers[$provider->id()]) && $selected_providers[$provider->id()]['checked'] == TRUE;
    });

    // Sort providers according to weight.
    uasort($providers, function (GeocoderProvider $a, GeocoderProvider $b) use ($selected_providers): int {
      if ((int) $selected_providers[$a->id()]['weight'] === (int) $selected_providers[$b->id()]['weight']) {
        return 0;
      }

      return (int) $selected_providers[$a->id()]['weight'] < (int) $selected_providers[$b->id()]['weight'] ? -1 : 1;
    });

    return $providers;
  }

  /**
   * {@inheritdoc}
   */
  public function defaultConfiguration() {
    $configuration = parent::defaultConfiguration();
    $configuration['plugins'] = [];

    $geocoderpluginmanager = \Drupal::service('plugin.manager.geocoder.provider');

    foreach ($geocoderpluginmanager->getPluginsAsOptions() as $plugin_id => $plugin_name) {
      $configuration['plugins'][$plugin_id]['checked'] = 0;
      $configuration['plugins'][$plugin_id]['weight'] = 0;
    }

    return $configuration;
  }

  /**
   * {@inheritdoc}
   */
  public function buildConfigurationForm(array $form, FormStateInterface $form_state) {

    $geocoderpluginmanager = \Drupal::service('plugin.manager.geocoder.provider');

    $form['plugins'] = [
      '#type' => 'table',
      '#header' => [$this->t('Geocoder plugins'), $this->t('Weight')],
      '#tabledrag' => [[
        'action' => 'order',
        'relationship' => 'sibling',
        'group' => 'plugins-order-weight',
      ],
      ],
      '#caption' => $this->t('Select the Geocoder plugins to use, you can reorder them. The first one to return a valid value will be used.'),
    ];

    foreach ($geocoderpluginmanager->getPluginsAsOptions() as $plugin_id => $plugin_name) {
      $form['plugins'][$plugin_id] = [
        'checked' => [
          '#type' => 'checkbox',
          '#title' => $plugin_name,
          '#default_value' => $this->configuration['plugins'][$plugin_id]['checked'],
        ],
        'weight' => [
          '#type' => 'weight',
          '#title' => $this->t('Weight for @title', ['@title' => $plugin_name]),
          '#title_display' => 'invisible',
          '#attributes' => ['class' => ['plugins-order-weight']],
          '#default_value' => $this->configuration['plugins'][$plugin_id]['weight'],
        ],
        '#attributes' => ['class' => ['draggable']],
      ];
    }

    $form += parent::buildConfigurationForm($form, $form_state);

    return $form;
  }

  /**
   * Form validation handler.
   *
   * @param array $form
   *   An associative array containing the structure of the plugin form as built
   *   by static::buildConfigurationForm().
   * @param \Drupal\Core\Form\FormStateInterface $form_state
   *   The current state of the complete form.
   */
  public function validateConfigurationForm(array &$form, FormStateInterface $form_state) {
    // @todo Implement validateConfigurationForm() method.
  }

  /**
   * Form submission handler.
   *
   * @param array $form
   *   An associative array containing the structure of the plugin form as built
   *   by static::buildConfigurationForm().
   * @param \Drupal\Core\Form\FormStateInterface $form_state
   *   The current state of the complete form.
   */
  public function submitConfigurationForm(array &$form, FormStateInterface $form_state) {
    // @todo Implement submitConfigurationForm() method.
  }

}<|MERGE_RESOLUTION|>--- conflicted
+++ resolved
@@ -91,17 +91,11 @@
 
       $geocoded_addresses = $this->geocoder->geocode($input['value'], $providers);
       if ($geocoded_addresses) {
-<<<<<<< HEAD
         $coordinates = $geocoded_addresses->first()->getCoordinates();
         return $coordinates->getLatitude() . ',' . $coordinates->getLongitude();
       }
       else {
         throw new \InvalidArgumentException('Input doesn\'t contain a location value.');
-=======
-        return $geocoded_addresses->first()->getCoordinates()
-          ->getLatitude() . ',' . $geocoded_addresses->first()->getCoordinates()
-          ->getLongitude();
->>>>>>> e4b2b742
       }
     }
     return NULL;
