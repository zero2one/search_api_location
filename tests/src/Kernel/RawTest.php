--- conflicted
+++ resolved
@@ -31,11 +31,7 @@
   /**
    * {@inheritdoc}
    */
-<<<<<<< HEAD
-  protected function setUp():void {
-=======
   public function setUp(): void {
->>>>>>> e4b2b742
     parent::setUp();
 
     $this->sut = $this->container
